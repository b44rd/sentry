{
    "description": "NativeScript Bugsnag Demo",
    "license": "SEE LICENSE IN LICENSE.md",
    "readme": "README.md",
    "repository": "http://www.github.com/nativescript-community/sentry.git",
    "dependencies": {
<<<<<<< HEAD
        "@nativescript-community/sentry": "link:../plugin",
        "@nativescript/core": "8.3.5",
        "nativescript-vue": "2.9.3"
    },
    "devDependencies": {
        "@babel/core": "~7.19.3",
        "@babel/preset-env": "~7.19.4",
        "@nativescript/android": "8.4.0-alpha.4",
        "@nativescript/ios": "8.3.3",
        "@nativescript/webpack": "~5.0.9",
        "@sentry/browser": "7.15.0",
        "@sentry/cli": "2.7.0",
        "@sentry/core": "7.15.0",
        "@sentry/hub": "7.15.0",
        "@sentry/integrations": "7.15.0",
        "@sentry/tracing": "7.15.0",
        "@sentry/types": "7.15.0",
        "@sentry/utils": "7.15.0",
        "@sentry/webpack-plugin": "1.19.1",
        "babel-loader": "~8.2.5",
        "cross-var": "^1.1.0",
        "nativescript-vue-template-compiler": "~2.9.3",
        "node-sass": "^7.0.3",
        "vue": "~2.6.14",
        "vue-loader": "~15.9.8"
    },
    "scripts": {},
    "main": "app/main"
=======
        "@nativescript-community/sentry": "4.6.2",
        "@nativescript/core": "8.4.1",
        "nativescript-vue": "2.9.3"
    },
    "devDependencies": {
        "@babel/core": "~7.20.5",
        "@babel/preset-env": "~7.20.2",
        "@nativescript/android": "8.4.0",
        "@nativescript/ios": "8.4.0",
        "@nativescript/webpack": "~5.0.12",
        "@sentry/cli": "2.10.0",
        "@sentry/webpack-plugin": "1.20.0",
        "babel-loader": "~9.1.0",
        "cross-var": "^1.1.0",
        "nativescript-vue-template-compiler": "~2.9.3",
        "node-sass": "^8.0.0",
        "vue": "~2.6.14",
        "vue-loader": "~15.9.8"
    },
    "main": "app/main",
    "resolutions": {
        "@nativescript-community/sentry": "portal:../plugin"
    }
>>>>>>> 4ee1f17e
}<|MERGE_RESOLUTION|>--- conflicted
+++ resolved
@@ -4,36 +4,6 @@
     "readme": "README.md",
     "repository": "http://www.github.com/nativescript-community/sentry.git",
     "dependencies": {
-<<<<<<< HEAD
-        "@nativescript-community/sentry": "link:../plugin",
-        "@nativescript/core": "8.3.5",
-        "nativescript-vue": "2.9.3"
-    },
-    "devDependencies": {
-        "@babel/core": "~7.19.3",
-        "@babel/preset-env": "~7.19.4",
-        "@nativescript/android": "8.4.0-alpha.4",
-        "@nativescript/ios": "8.3.3",
-        "@nativescript/webpack": "~5.0.9",
-        "@sentry/browser": "7.15.0",
-        "@sentry/cli": "2.7.0",
-        "@sentry/core": "7.15.0",
-        "@sentry/hub": "7.15.0",
-        "@sentry/integrations": "7.15.0",
-        "@sentry/tracing": "7.15.0",
-        "@sentry/types": "7.15.0",
-        "@sentry/utils": "7.15.0",
-        "@sentry/webpack-plugin": "1.19.1",
-        "babel-loader": "~8.2.5",
-        "cross-var": "^1.1.0",
-        "nativescript-vue-template-compiler": "~2.9.3",
-        "node-sass": "^7.0.3",
-        "vue": "~2.6.14",
-        "vue-loader": "~15.9.8"
-    },
-    "scripts": {},
-    "main": "app/main"
-=======
         "@nativescript-community/sentry": "4.6.2",
         "@nativescript/core": "8.4.1",
         "nativescript-vue": "2.9.3"
@@ -57,5 +27,4 @@
     "resolutions": {
         "@nativescript-community/sentry": "portal:../plugin"
     }
->>>>>>> 4ee1f17e
 }