--- conflicted
+++ resolved
@@ -3,15 +3,9 @@
 import { on as applicationOn, launchEvent } from '@nativescript/core/application';
 import Vue from 'nativescript-vue';
 import Home from './views/Home';
-<<<<<<< HEAD
 
 
 
-=======
-
-
-
->>>>>>> 4ee1f17e
 async function startSentry() {
     try {
         Sentry.init({
@@ -34,7 +28,6 @@
             // });
         }, 1000);
     } catch(err){console.error(err, err.stack);}
-<<<<<<< HEAD
 
 }
 
@@ -45,56 +38,6 @@
 
 }
 
-// let typedArray;
-// const textDecoder = new TextDecoder();
-// const textEncoder = new TextEncoder();
-// const strTest = '';
-// if (__IOS__){
-//     let startTime = Date.now();
-//     const testNSData  = NSString.stringWithString(strTest).dataUsingEncoding(NSUTF8StringEncoding);
-//     typedArray = new Uint8Array(interop.bufferFromData(testNSData));
-//     console.log('typedArray encoded', Date.now() - startTime, 'ms');
-//     startTime = Date.now();
-//     let decoded = NSString.alloc().initWithDataEncoding(typedArray.buffer, NSUTF8StringEncoding) + '';
-//     console.log('typedArray decoded', decoded === strTest, Date.now() - startTime, 'ms');
-
-//     startTime = Date.now();
-//     typedArray = textEncoder.encode(strTest);
-//     console.log('textDecoder encoded', Date.now() - startTime, 'ms');
-//     startTime = Date.now();
-//     decoded= textDecoder.decode(typedArray);
-//     console.log('textDecoder decoded', decoded === strTest, Date.now() - startTime, 'ms');
-// }
-// if (__ANDROID__){
-//     const charset = java.nio.charset.Charset.forName('UTF-8');
-//     const nencoder = charset.newEncoder();
-//     const ndecoder = charset.newDecoder();
-//     let startTime = Date.now();
-//     // @ts-ignore
-//     const testByteArray  = new Uint8Array(ArrayBuffer.from(nencoder.encode(java.nio.CharBuffer.wrap(strTest))));
-//     console.log('typedArray encoded', Date.now() - startTime, 'ms');
-//     let decoded = ndecoder.decode(testByteArray.buffer as any).toString();
-//     console.log('typedArray decoded', decoded === strTest, Date.now() - startTime, 'ms');
-
-//     startTime = Date.now();
-//     typedArray = textEncoder.encode(strTest);
-//     console.log('textDecoder encoded', Date.now() - startTime, 'ms');
-//     startTime = Date.now();
-//     decoded= textDecoder.decode(typedArray);
-//     console.log('textDecoder decoded', decoded === strTest, Date.now() - startTime, 'ms');
-// }
-=======
-
-}
-
-if (!__ANDROID__ || Application.android.context) {
-    startSentry();
-} else {
-    applicationOn(launchEvent, startSentry);
-
-}
-
->>>>>>> 4ee1f17e
 new Vue({
     render: h => h('frame', [h(Home)])
 }).$start();