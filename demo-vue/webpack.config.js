--- conflicted
+++ resolved
@@ -9,25 +9,17 @@
         config.entry('bundle').prepend('@nativescript-community/sentry/process');
     });
     const config =  nsWebpack.resolveConfig();
-<<<<<<< HEAD
-
-=======
     // Object.assign(config, {
     //     snapshot: {
     //         // detect changes in "node_modules"
     //         managedPaths: [],
     //     }
     // });
->>>>>>> 4ee1f17e
     const definitions  =config.plugins.find((p) => p.constructor.name === 'DefinePlugin').definitions;
     delete definitions['process'];
     const SENTRY_PREFIX = 'app:///';
     Object.assign(definitions, {
-<<<<<<< HEAD
-        'SENTRY_DSN': '"https://466438c5b21b4f5fa3b9278ae7baafac@bugs.akylas.fr/14"',
-=======
         'SENTRY_DSN': '"https://3e5220672ff5463f9a0c5bb18bcac1fd@bugs.akylas.fr/2"',
->>>>>>> 4ee1f17e
         'SENTRY_PREFIX': `"${SENTRY_PREFIX}"`,
     });
 
@@ -51,32 +43,19 @@
         buildNumber = plistData.match(/<key>CFBundleVersion<\/key>[\s\n]*<string>([0-9]*)<\/string>/)[1];
     }
     config.resolve.symlinks = false;
-<<<<<<< HEAD
-    config.devtool = 'inline-nosources-cheap-module-source-map';
-=======
     config.devtool = false;
->>>>>>> 4ee1f17e
     config.plugins.push(
         new webpack.SourceMapDevToolPlugin({
             append: `\n//# sourceMappingURL=${SENTRY_PREFIX}[file].map`,
             filename: join(SOURCEMAP_REL_DIR, '[file].map')
         })
     );
-<<<<<<< HEAD
-    const release = `${nconfig.id}@${appVersion}+${buildNumber}`;
-=======
->>>>>>> 4ee1f17e
     // config.plugins.push(
     //     new SentryCliPlugin({
     //         release: appVersion,
     //         urlPrefix: SENTRY_PREFIX,
     //         rewrite: true,
-<<<<<<< HEAD
-    //         // cleanArtifacts: true,
-    //         release,
-=======
     //         release: `${nconfig.id}@${appVersion}+${buildNumber}`,
->>>>>>> 4ee1f17e
     //         dist: `${buildNumber}.${platform}`,
     //         ignoreFile: '.sentrycliignore',
     //         include: [dist, join(dist, SOURCEMAP_REL_DIR)]
