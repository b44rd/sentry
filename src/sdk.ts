<<<<<<< HEAD
import { Integrations, defaultStackParser, getCurrentHub, defaultIntegrations as sentryDefaultIntegrations } from '@sentry/browser';
=======
import { Integrations, getCurrentHub, defaultIntegrations as sentryDefaultIntegrations } from '@sentry/browser';
>>>>>>> 4ee1f17e
import { Hub, Scope, getIntegrationsToSetup, initAndBind, makeMain, setExtra } from '@sentry/core';
import { RewriteFrames } from '@sentry/integrations';
import { Integration, StackFrame, UserFeedback } from '@sentry/types';
import { logger, stackParserFromStackParserOptions } from '@sentry/utils';

import { NativescriptClientOptions, NativescriptOptions } from './options';

import { NativescriptClient } from './client';
import { DeviceContext, NativescriptErrorHandlers, Release } from './integrations';
import { EventOrigin } from './integrations/eventorigin';
import { NativescriptErrorHandlersOptions } from './integrations/nativescripterrorhandlers';
import { SdkInfo } from './integrations/sdkinfo';
// import { NativescriptScope } from './scope';
import { NativescriptTracing } from './tracing';
import { makeNativescriptTransport } from './transports/native';
import { makeUtf8TextEncoder } from './transports/TextEncoder';
import { safeFactory, safeTracesSampler } from './utils/safe';
import { NATIVE } from './wrapper';
<<<<<<< HEAD
=======
import { parseErrorStack } from './integrations/debugsymbolicator';


const STACKTRACE_LIMIT = 50;
function stripSentryFramesAndReverse(stack) {
    if (!stack.length) {
        return [];
    }

    let localStack = stack;

    const firstFrameFunction = localStack[0].function || '';
    const lastFrameFunction = localStack[localStack.length - 1].function || '';

    // If stack starts with one of our API calls, remove it (starts, meaning it's the top of the stack - aka last call)
    if (firstFrameFunction.indexOf('captureMessage') !== -1 || firstFrameFunction.indexOf('captureException') !== -1) {
        localStack = localStack.slice(1);
    }

    // If stack ends with one of our internal API calls, remove it (ends, meaning it's the bottom of the stack - aka top-most call)
    if (lastFrameFunction.indexOf('sentryWrapped') !== -1) {
        localStack = localStack.slice(0, -1);
    }

    // The frame where the crash happened, should be the last entry in the array
    return localStack
        .slice(0, STACKTRACE_LIMIT)
        .map(frame => ({
            ...frame,
            filename: frame.filename || localStack[0].filename,
            function: frame.function || undefined,
        }));
}
const defaultStackParser = (stack, skipFirst = 0) => {
    let frames = parseErrorStack({ stack } as any);

    if (skipFirst) {
        frames = frames.slice(skipFirst);
    }
    return frames;
};
>>>>>>> 4ee1f17e

const IGNORED_DEFAULT_INTEGRATIONS = [
    'GlobalHandlers', // We will use the react-native internal handlers
    // 'Breadcrumbs', // We add it later, just not patching fetch
    // 'CaptureConsole', // We add it later, just not patching fetch
    'TryCatch' // We don't need this
];
const DEFAULT_OPTIONS: NativescriptOptions & NativescriptErrorHandlersOptions = {
    enableNative: true,
    enableNativeCrashHandling: true,
    enableNativeNagger: true,
    autoInitializeNativeSdk: true,
    enableAutoPerformanceTracking: true,
    enableOutOfMemoryTracking: true,
    patchGlobalPromise: true,
    transportOptions: {
        textEncoder: makeUtf8TextEncoder(),
    },
    sendClientReports: true,
};

export let rewriteFrameIntegration: {
    _iteratee: (frame: StackFrame) => StackFrame;
};
/**
 * Inits the SDK
 */
export function init(passedOptions: NativescriptOptions): void {

    const NativescriptHub = new Hub(undefined, new Scope());
    // const NativescriptHub = new Hub(undefined, new NativescriptScope());
    makeMain(NativescriptHub);
    const options: NativescriptClientOptions & NativescriptOptions = {
        ...DEFAULT_OPTIONS,
        ...passedOptions,
        // If custom transport factory fails the SDK won't initialize
        transport: passedOptions.transport || makeNativescriptTransport,
        transportOptions: {
            ...DEFAULT_OPTIONS.transportOptions,
            ...(passedOptions.transportOptions ?? {}),
        },
        integrations: [],
        // integrations: getIntegrationsToSetup(passedOptions),
        stackParser: stackParserFromStackParserOptions(passedOptions.stackParser || defaultStackParser),
        beforeBreadcrumb: safeFactory(passedOptions.beforeBreadcrumb, { loggerMessage: 'The beforeBreadcrumb threw an error' }),
        initialScope: safeFactory(passedOptions.initialScope, { loggerMessage: 'The initialScope threw an error' }),
        tracesSampler: safeTracesSampler(passedOptions.tracesSampler),
    };
    // As long as tracing is opt in with either one of these options, then this is how we determine tracing is enabled.
    const tracingEnabled =
      typeof options.tracesSampler !== 'undefined' ||
      typeof options.tracesSampleRate !== 'undefined';

    const defaultIntegrations: Integration[] = passedOptions.defaultIntegrations || [];
    if (passedOptions.defaultIntegrations === undefined) {
        rewriteFrameIntegration = new RewriteFrames({
            iteratee: (frame: StackFrame) => {
                if (frame.platform === 'javascript' && frame.filename) {
                    let filename = (frame.filename = frame.filename
                        .replace(/^file\:\/\//, '')
                        .replace(/^address at /, '')
                        .replace(/^.*\/[^\.]+(\.app|CodePush|.*(?=\/))/, ''));

                    // const appPrefix = 'app://';
                    if (frame.filename.indexOf('[native code]') === -1) {
                        const appPrefix = options.appPrefix || 'app:///';
                        if (appPrefix.endsWith('//') && !appPrefix.endsWith('///')) {
                            filename = frame.filename.indexOf('/') === 0 ? `${appPrefix}${frame.filename}` : `${appPrefix}/${frame.filename}`;
                        } else {
                            filename = frame.filename.indexOf('/') === 0 ? `${appPrefix}${frame.filename.slice(1)}` : `${appPrefix}${frame.filename}`;
                        }
                    }

                    frame.filename = filename;
                    // We always want to have a tripple slash
                }
                return frame;
            }
        }) as any;
        defaultIntegrations.push(...[
            new NativescriptErrorHandlers(options),
            new Release(),
            ...sentryDefaultIntegrations.filter((i) => !IGNORED_DEFAULT_INTEGRATIONS.includes(i.name)),
            new Integrations.Breadcrumbs({
                console: false,
                xhr: false,
                dom: false,
                fetch: false,
                ...(options.breadcrumbs || {})
            }),
            rewriteFrameIntegration as any,
            new EventOrigin(),
            new SdkInfo()
        ]);
        console.log('test', options.enableNative);
        if (!!options.enableNative) {
            defaultIntegrations.push(new DeviceContext());
        }
        if (tracingEnabled) {
            if (options.enableAutoPerformanceTracking) {
                defaultIntegrations.push(new NativescriptTracing());
            }
        }
    }
    options.integrations = getIntegrationsToSetup({
        integrations: safeFactory(passedOptions.integrations, { loggerMessage: 'The integrations threw an error' }),
        defaultIntegrations,
    });
    initAndBind(NativescriptClient, options);
}

/**
 * Sets the release on the event.
 */
export function setRelease(release: string): void {
    setExtra('__sentry_release', release);
}

/**
 * Sets the dist on the event.
 */
export function setDist(dist: string): void {
    setExtra('__sentry_dist', dist);
}

/**
 * If native client is available it will trigger a native crash.
 * Use this only for testing purposes.
 */
export function nativeCrash(): void {
    const client = getCurrentHub().getClient<NativescriptClient>();
    if (client) {
        client.nativeCrash();
    }
}

/**
 * Flushes all pending events in the queue to disk.
 * Use this before applying any realtime updates such as code-push or expo updates.
 */
export async function flush(): Promise<boolean> {
    try {
        const client = getCurrentHub().getClient<NativescriptClient>();

        if (client) {
            const result = await client.flush();

            return result;
        }
        // eslint-disable-next-line no-empty
    } catch (_) {}

    console.error('Failed to flush the event queue.');

    return false;
}

/**
 * Closes the SDK, stops sending events.
 */
export async function close(): Promise<void> {
    try {
        const client = getCurrentHub().getClient<NativescriptClient>();

        if (client) {
            await client.close();
        }
    } catch (e) {
        console.error('Failed to close the SDK');
    }
}
/**
 * Captures user feedback and sends it to Sentry.
 */
export function captureUserFeedback(feedback: UserFeedback): void {
    getCurrentHub().getClient<NativescriptClient>()?.captureUserFeedback(feedback);
}


/**
 * Creates a new scope with and executes the given operation within.
 * The scope is automatically removed once the operation
 * finishes or throws.
 *
 * This is essentially a convenience function for:
 *
 *     pushScope();
 *     callback();
 *     popScope();
 *
 * @param callback that will be enclosed into push/popScope.
 */
export function withScope(callback: (scope: Scope) => void): ReturnType<Hub['withScope']> {
    const safeCallback = (scope: Scope): void => {
        try {
            NATIVE.withScope(nscope=>{
                callback(scope);
            });
        } catch (e) {
            logger.error('Error while running withScope callback', e);
        }
    };
    getCurrentHub().withScope(safeCallback);
}

/**
   * Callback to set context information onto the scope.
   * @param callback Callback function that receives Scope.
   */
export function configureScope(callback: (scope: Scope) => void): ReturnType<Hub['configureScope']> {
    const safeCallback = (scope: Scope): void => {
        try {
            callback(scope);
        } catch (e) {
            logger.error('Error while running configureScope callback', e);
        }
    };
    getCurrentHub().configureScope(safeCallback);
}<|MERGE_RESOLUTION|>--- conflicted
+++ resolved
@@ -1,8 +1,4 @@
-<<<<<<< HEAD
-import { Integrations, defaultStackParser, getCurrentHub, defaultIntegrations as sentryDefaultIntegrations } from '@sentry/browser';
-=======
 import { Integrations, getCurrentHub, defaultIntegrations as sentryDefaultIntegrations } from '@sentry/browser';
->>>>>>> 4ee1f17e
 import { Hub, Scope, getIntegrationsToSetup, initAndBind, makeMain, setExtra } from '@sentry/core';
 import { RewriteFrames } from '@sentry/integrations';
 import { Integration, StackFrame, UserFeedback } from '@sentry/types';
@@ -21,8 +17,6 @@
 import { makeUtf8TextEncoder } from './transports/TextEncoder';
 import { safeFactory, safeTracesSampler } from './utils/safe';
 import { NATIVE } from './wrapper';
-<<<<<<< HEAD
-=======
 import { parseErrorStack } from './integrations/debugsymbolicator';
 
 
@@ -64,7 +58,6 @@
     }
     return frames;
 };
->>>>>>> 4ee1f17e
 
 const IGNORED_DEFAULT_INTEGRATIONS = [
     'GlobalHandlers', // We will use the react-native internal handlers
